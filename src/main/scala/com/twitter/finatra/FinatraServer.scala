--- conflicted
+++ resolved
@@ -119,7 +119,6 @@
 
     val codec = new RichHttp[FinagleRequest](http)
 
-<<<<<<< HEAD
     val serverBuilder = ServerBuilder()
             .codec(codec)
             .bindTo(new InetSocketAddress(port))
@@ -131,14 +130,6 @@
         case (Some(cert), Some(key)) => serverBuilder.tls(cert, key)
         case _ => serverBuilder
       }).build(service)
-=======
-    server = Some(ServerBuilder()
-      .codec(codec)
-      .bindTo(new InetSocketAddress(port))
-      .tracer(tracer)
-      .name(Config.get(FinatraParams.name))
-      .build(service))
->>>>>>> ba1eb039
 
     logger.info("process %s started on %s", pid, port)
 
